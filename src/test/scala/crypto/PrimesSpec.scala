--- conflicted
+++ resolved
@@ -3,12 +3,11 @@
 import crypto.Primes.piApprox
 import org.scalatest.flatspec.AnyFlatSpec
 import org.scalatest.matchers.should
+
 import scala.language.postfixOps
 
 class PrimesSpec extends AnyFlatSpec with should.Matchers {
 
-<<<<<<< HEAD
-=======
   behavior of "Prime"
 
   it should "bits" in {
@@ -210,7 +209,6 @@
     Prime.createMersennePrime(7) map (_.validate) shouldBe Some(true)
   }
 
->>>>>>> c76303dd
   it should "get first 100 primes" in {
     val first100: Seq[Prime] = Primes.allPrimes.take(100).toList
     first100.last shouldBe Prime(541)
@@ -228,7 +226,6 @@
     lessThan1000.last shouldBe Prime(997)
   }
 
-<<<<<<< HEAD
   behavior of "piApprox"
 
   it should "be correct for specific values" in {
@@ -249,7 +246,7 @@
   }
 
   behavior of "MillerRabin"
-=======
+
   it should "get small primes < 1000" in {
     val lessThan1000: Seq[Prime] = Primes.smallPrimes(1000)
     lessThan1000.size shouldBe 168
@@ -268,7 +265,6 @@
     lessThan1000.size shouldBe 9592
     lessThan1000.last shouldBe Prime(99991)
   }
->>>>>>> c76303dd
 
   it should "test MillerRabin" in {
     MillerRabin.millerRabinTester("test", "7919") shouldBe "PRIME"
