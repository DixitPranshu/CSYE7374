--- conflicted
+++ resolved
@@ -12,13 +12,8 @@
     def decrypt(cipher: BigInt): BigInt
 }
 
-<<<<<<< HEAD
-case class Key(n: BigInt, p: Prime) {
-    def apply(x: BigInt): BigInt = x.modPow(p.toBigInt, n)
-=======
 case class Key(n: BigInt, p: BigInt) {
   def apply(x: BigInt): BigInt = x.modPow(p, n)
->>>>>>> 40d16a75
 }
 
 case class RSA(publicKey: Key, privateKey: Key) extends RawCipher {
@@ -46,32 +41,19 @@
         require(p.validate)
         require(q.validate)
 
-<<<<<<< HEAD
-        val n: BigInt = p * q
-        val totient: BigInt = reducedTotient(n)
-        val primes: List[Prime] = smallPrimes(totient).toList.filter(p => p.validate).filter(p => p.isCoprimeTo(totient))
-        val e: Prime = primes(f(random, primes.length))
-        val d: Prime = Prime(2) // TODO implement me
-        val z = 1 // TODO implement me
-        assert(z == 1)
-
-        val publicKey = Key(n, e)
-        val privateKey = Key(n, d)
-=======
     val n: BigInt = p * q
     val totient: BigInt = reducedTotient(n)
     val primes: List[Prime] = smallPrimes(totient).toList.filter(p => p.validate).filter(p => p.isCoprimeTo(totient))
     // NOTE: e does not have to be prime. But, if it is, we don't then have to check if it's relatively prime with totient.
     // NOTE: e should be relatively small (for efficiency) so, ideally, we should favor the smaller values.
     val e: Prime = primes(f(random, primes.length))
-    val d: BigInt = e.n.modInverse(totient)
-    val de = (d * e.n).mod(totient)
+        val d: BigInt = 2 // TODO implement me
+        val de = 1 // TODO implement me
     //        println(s"RSA: n: $n, e: $e, d: $d, totient: $totient, de: $de")
     assert(de == 1)
 
     val publicKey = Key(n, e.n)
     val privateKey = Key(n, d)
->>>>>>> 40d16a75
 
         RSA(publicKey, privateKey)
     }
