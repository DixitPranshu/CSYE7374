--- conflicted
+++ resolved
@@ -5,10 +5,6 @@
 @unused
 case class Encryption(p: Prime) {
 
-<<<<<<< HEAD
-    def encrypt(xs: Array[Byte]): Array[Byte] = ???
-=======
     //noinspection NotImplementedCode
     def encrypt(@unused xs: Array[Byte]): Array[Byte] = ???
->>>>>>> 3ad62181
 }