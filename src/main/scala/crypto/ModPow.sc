val n = 13

for (k <- 0 to n) {
<<<<<<< HEAD
  println(k)
  println(for (ai <- 2 until n - 1; a = BigInt(ai)) yield a.modPow(k, n))
=======
    println(k)
    println(for (ai <- 2 to 12; a = BigInt(ai)) yield a.modPow(k, n))
>>>>>>> 7b71a50f
}

import crypto.{Goldbach, Prime}
import crypto.Primes.*

val xs = (allPrimes takeWhile { (p: Prime) => p.n < 1000 }).toList
xs.size
xs.size * math.log(1000)


import crypto.Goldbach

Goldbach.goldbach(1000)<|MERGE_RESOLUTION|>--- conflicted
+++ resolved
@@ -1,17 +1,12 @@
 val n = 13
 
 for (k <- 0 to n) {
-<<<<<<< HEAD
-  println(k)
-  println(for (ai <- 2 until n - 1; a = BigInt(ai)) yield a.modPow(k, n))
-=======
     println(k)
     println(for (ai <- 2 to 12; a = BigInt(ai)) yield a.modPow(k, n))
->>>>>>> 7b71a50f
 }
 
+import crypto.Primes.*
 import crypto.{Goldbach, Prime}
-import crypto.Primes.*
 
 val xs = (allPrimes takeWhile { (p: Prime) => p.n < 1000 }).toList
 xs.size
