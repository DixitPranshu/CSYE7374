package crypto

/**
 * Trait to model the behavior of a cipher.
 *
 */
trait Cipher:

    /**
     * Method to convert plain text into cipher text.
     *
     * @param plainText the plain text to be encrypted.
     * @return the cipher text.
     */
    def encrypt(plainText: CharSequence): CharSequence

<<<<<<< HEAD
    /**
     * Method to convert cipher text into plain text.
     *
     * @param cipherText the cipher text to be decrypted.
     * @return the plain text.
     */
    def decrypt(cipherText: CharSequence): CharSequence
}
=======
  /**
   * Method to convert cipher text into plain text.
   *
   * @param cipherText the cipher text to be decrypted.
   * @return the plain text.
   */
  def decrypt(cipherText: CharSequence): CharSequence
>>>>>>> 83aecb3a
<|MERGE_RESOLUTION|>--- conflicted
+++ resolved
@@ -14,7 +14,6 @@
      */
     def encrypt(plainText: CharSequence): CharSequence
 
-<<<<<<< HEAD
     /**
      * Method to convert cipher text into plain text.
      *
@@ -22,13 +21,3 @@
      * @return the plain text.
      */
     def decrypt(cipherText: CharSequence): CharSequence
-}
-=======
-  /**
-   * Method to convert cipher text into plain text.
-   *
-   * @param cipherText the cipher text to be decrypted.
-   * @return the plain text.
-   */
-  def decrypt(cipherText: CharSequence): CharSequence
->>>>>>> 83aecb3a
